import os
import yaml
import glob
import torch
from torch import nn
from detection.utils import collate_fn
from detection.engine import train_one_epoch, evaluate
<<<<<<< HEAD
import wandb
from model import mask_rcnn
from data import get_cityscapes_dataset, NUM_CLASSES
=======

from model import maskrcnn_from_config
from data import get_cityscapes_dataset
>>>>>>> d1e4c61e
from metrics import MetricManager, ScalarMetric

import detection.utils as utils

TORCH_HOME = 'weights'
LOSS_KEYS = ('loss_classifier', 'loss_box_reg', 'loss_mask', 'loss_objectness', 'loss_rpn_box_reg')
EXPERIMENT_DIR = 'experiments'


def save_checkpoint(output_dir, epoch, step, model, optimizer, lr_scheduler, scaler=None, enable_wandb=False):
    """Saves a training checkpoint to allow training to be resumed"""
    checkpoint = {
        'epoch': epoch,
        'step': step,
        'model': model.state_dict(),
        'optimizer': optimizer.state_dict(),
        'lr_scheduler': lr_scheduler.state_dict(),
    }
    if scaler is not None:
        checkpoint['scaler'] = scaler.state_dict()

    ckpt_path = os.path.join(output_dir, 'checkpoint-{:04d}.pth'.format(epoch + 1))
    torch.save(checkpoint, ckpt_path)

    if enable_wandb:
        wandb.save(ckpt_path)


def get_latest_checkpoint(experiment_dir):
    """Gets the latest checkpoint for an experiment"""
    checkpoints = sorted(glob.glob(os.path.join(experiment_dir, 'checkpoints', '*.pth')))
    if len(checkpoints):
        return checkpoints[-1]
    return None


def trainval_cityscapes(args):
    """Runs training and evaluation of a Mask-RCNN model on the Cityscapes dataset"""
    # Setup params and Distributed mode (if needed)
    experiment_name = args.experiment_name
    resume=args.resume
    utils.init_distributed_mode(args)
    print(args)

    # Load configuration
    experiment_dir = os.path.join(EXPERIMENT_DIR, experiment_name)
    config_file = os.path.join(experiment_dir, 'config.yaml')
    if not os.path.exists(config_file):
        raise ValueError('Config file not found: {}'.format(config_file))
    with open(config_file, 'r') as f:
        config = yaml.safe_load(f)

    # Setup wandb (if needed)
    if args.distributed and args.gpu != 0:
        # Only log to wandb from GPU 0 process
        args.enable_wandb = False

    if args.enable_wandb:
        wandb.init(project=args.experiment_name, entity="syde671-copy-paste", 
                    config=config)
        wandb.tensorboard.patch(pytorch=True, tensorboardX=True)


    # Make directories for logs and checkpoints
    log_dir = os.path.join(experiment_dir, 'logs')
    ckpt_dir = os.path.join(experiment_dir, 'checkpoints')
    os.makedirs(log_dir, exist_ok=True)
    os.makedirs(ckpt_dir, exist_ok=True)

    # Setup device
    device = torch.device('cuda')

    # Make datasets and data loaders
    print('Building datasets...', end='', flush=True)
    train_dataset = get_cityscapes_dataset(
        config['data_root'], 'train', jitter_mode=config['jitter_mode'],
        copy_paste=config['copy_paste'], image_size=(config['max_size'], config['min_size']))
    val_dataset = get_cityscapes_dataset(config['data_root'], 'val')

    if args.distributed:
        train_sampler = torch.utils.data.distributed.DistributedSampler(train_dataset)
        val_sampler = torch.utils.data.distributed.DistributedSampler(val_dataset)
        train_batch_sampler = torch.utils.data.BatchSampler(train_sampler, config['batch_size']//args.world_size, drop_last=True)

        train_loader = torch.utils.data.DataLoader(
            train_dataset, batch_sampler=train_batch_sampler, num_workers=config['num_workers'], collate_fn=utils.collate_fn
        )

        val_loader = torch.utils.data.DataLoader(
            val_dataset, batch_size=1, sampler=val_sampler, num_workers=config['num_workers'], collate_fn=utils.collate_fn
        )
    else:
        train_loader = torch.utils.data.DataLoader(
            train_dataset, batch_size=config['batch_size'], shuffle=True,
            num_workers=config['num_workers'], collate_fn=collate_fn)
        val_loader = torch.utils.data.DataLoader(
            val_dataset, batch_size=1, shuffle=False,
            num_workers=config['num_workers'], collate_fn=collate_fn)
    print('done', flush=True)

    # Make model
    print('Building model...', end='')
    os.environ['TORCH_HOME'] = TORCH_HOME
<<<<<<< HEAD
    model = mask_rcnn(
        NUM_CLASSES, pretrained=config['pretrained'],
        pretrained_backbone=config['pretrained_backbone'],
        min_size=config['min_size'], max_size=config['max_size'])
    print("Let's use", torch.cuda.device_count(), "GPUs!")
    
=======
    model = maskrcnn_from_config(config)
>>>>>>> d1e4c61e
    model.to(device)
    if args.distributed:
        model = torch.nn.SyncBatchNorm.convert_sync_batchnorm(model)

    model_without_ddp = model
    if args.distributed:
        model = torch.nn.parallel.DistributedDataParallel(model, device_ids=[args.gpu])
        model_without_ddp = model.module
    print('done')

    # Hook model to wandb
    if args.enable_wandb:
        wandb.watch(model, log="all", log_freq=1000)

    # Make optimizer and LR scheduler
    print('Building optimizer...', end='')
    params = [p for p in model.parameters() if p.requires_grad]
    optimizer = torch.optim.SGD(
        params, lr=config['lr'], momentum=config['momentum'],
        weight_decay=config['weight_decay'])
    lr_scheduler = torch.optim.lr_scheduler.StepLR(
        optimizer, step_size=config['step_size'], gamma=config['gamma'])
    print('done')

    # Make mixed precision scaler
    scaler = torch.cuda.amp.GradScaler()

    # Load checkpoint
    init_epoch = 0
    step = 0
    if resume:
        latest_ckpt = get_latest_checkpoint(experiment_dir)
        if latest_ckpt is not None:
<<<<<<< HEAD
            state_dict = torch.load(config['checkpoint'], map_location=device)
            model_without_ddp.load_state_dict(state_dict['model'])
=======
            state_dict = torch.load(latest_ckpt, map_location=device)
            model.load_state_dict(state_dict['model'])
>>>>>>> d1e4c61e
            optimizer.load_state_dict(state_dict['optimizer'])
            lr_scheduler.load_state_dict(state_dict['lr_scheduler'])
            scaler.load_state_dict(state_dict['scaler'])
            init_epoch = state_dict['epoch'] + 1
            step = state_dict['step']
    elif config['checkpoint'] is not None:
        state_dict = torch.load(config['checkpoint'], map_location=device)
        model_without_ddp.load_state_dict(state_dict['model'])

    # Make metric manager
    metrics = [ScalarMetric(
        'total_loss', log_interval=config['log_interval'], scalar_key='total_loss')]
    for loss_key in LOSS_KEYS:
        metrics.append(ScalarMetric(
            loss_key, log_interval=config['log_interval'], scalar_key=loss_key))
    metrics = MetricManager(
        log_dir, metrics=metrics, purge_step=(step + 1 if step else None), wandb_enabled=args.enable_wandb)

    # Main training/val loop
    print('Starting training')
    for epoch in range(init_epoch, config['epochs']):
        # Log learning rate
        metrics.writer.add_scalar(
            metrics.train_prefix + 'lr', lr_scheduler.get_last_lr(), step)

        # Train for an epoch
        step = train_one_epoch(
            model, optimizer, train_loader, device, epoch, step, metrics=metrics, scaler=scaler)
        lr_scheduler.step()
        metrics.reset()

        if (epoch + 1) == config['epochs'] or not ((epoch + 1) % config['eval_interval']):
            # Save weights and run evaluation
            save_checkpoint(ckpt_dir, epoch, step, model_without_ddp, optimizer, lr_scheduler, scaler, args.enable_wandb)
            coco_evaluator = evaluate(model, val_loader, device=device)

            # Log eval metrics
            val_metrics = {}
            for iou_type, coco_eval in coco_evaluator.coco_eval.items():
                mean_ap = coco_eval.stats[0]
                iou_str = 'box_mAP' if iou_type == 'bbox' else 'mask_mAP'
                val_metrics[metrics.val_prefix + iou_str] = mean_ap
                metrics.writer.add_scalar(metrics.val_prefix + iou_str, mean_ap, step)

            metrics.publish_to_wandb(val_metrics, step=step)

    return model


if __name__ == '__main__':
    import argparse

    parser = argparse.ArgumentParser()
    parser.add_argument('experiment_name', type=str, help='Name of experiment directory')
    parser.add_argument('-r', '--resume', action='store_true', help='Flag to resume training from latest checkpoint')
    parser.add_argument('-ew', '--enable_wandb', action='store_true', help='Enables logging to wandb')
    
    # distributed training parameters
    parser.add_argument("--world-size", default=1, type=int, help="number of distributed processes")
    parser.add_argument("--dist-url", default="env://", type=str, help="url used to set up distributed training")
    args = parser.parse_args()

    trainval_cityscapes(args)<|MERGE_RESOLUTION|>--- conflicted
+++ resolved
@@ -5,15 +5,9 @@
 from torch import nn
 from detection.utils import collate_fn
 from detection.engine import train_one_epoch, evaluate
-<<<<<<< HEAD
 import wandb
-from model import mask_rcnn
-from data import get_cityscapes_dataset, NUM_CLASSES
-=======
-
 from model import maskrcnn_from_config
 from data import get_cityscapes_dataset
->>>>>>> d1e4c61e
 from metrics import MetricManager, ScalarMetric
 
 import detection.utils as utils
@@ -117,16 +111,8 @@
     # Make model
     print('Building model...', end='')
     os.environ['TORCH_HOME'] = TORCH_HOME
-<<<<<<< HEAD
-    model = mask_rcnn(
-        NUM_CLASSES, pretrained=config['pretrained'],
-        pretrained_backbone=config['pretrained_backbone'],
-        min_size=config['min_size'], max_size=config['max_size'])
+    model = maskrcnn_from_config(config)
     print("Let's use", torch.cuda.device_count(), "GPUs!")
-    
-=======
-    model = maskrcnn_from_config(config)
->>>>>>> d1e4c61e
     model.to(device)
     if args.distributed:
         model = torch.nn.SyncBatchNorm.convert_sync_batchnorm(model)
@@ -160,13 +146,8 @@
     if resume:
         latest_ckpt = get_latest_checkpoint(experiment_dir)
         if latest_ckpt is not None:
-<<<<<<< HEAD
             state_dict = torch.load(config['checkpoint'], map_location=device)
             model_without_ddp.load_state_dict(state_dict['model'])
-=======
-            state_dict = torch.load(latest_ckpt, map_location=device)
-            model.load_state_dict(state_dict['model'])
->>>>>>> d1e4c61e
             optimizer.load_state_dict(state_dict['optimizer'])
             lr_scheduler.load_state_dict(state_dict['lr_scheduler'])
             scaler.load_state_dict(state_dict['scaler'])

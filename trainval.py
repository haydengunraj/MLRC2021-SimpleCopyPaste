--- conflicted
+++ resolved
@@ -2,11 +2,7 @@
 import yaml
 import glob
 import torch
-<<<<<<< HEAD
-import pytorch_lightning as pl
-=======
 from torch import nn
->>>>>>> b4eb9861
 from detection.utils import collate_fn
 from detection.engine import train_one_epoch, evaluate
 import wandb
@@ -32,29 +28,6 @@
     }
     if scaler is not None:
         checkpoint['scaler'] = scaler.state_dict()
-<<<<<<< HEAD
-    torch.save(checkpoint, os.path.join(output_dir, 'checkpoint-{:04d}.pth'.format(epoch)))
-
-
-def trainval_cityscapes(
-        cityscapes_root,
-        output_dir,
-        checkpoint=None,
-        epochs=10,
-        eval_interval=5,
-        batch_size=2,
-        copy_paste=True,
-        jitter_mode='standard',
-        lr=0.005,
-        momentum=0.9,
-        weight_decay=0.0005,
-        step_size=50,
-        gamma=0.1,
-        num_workers=16,
-        device='cuda:0',
-        enable_wandb=False
-):
-=======
     torch.save(checkpoint, os.path.join(output_dir, 'checkpoint-{:04d}.pth'.format(epoch + 1)))
 
 
@@ -67,14 +40,18 @@
 
 
 def trainval_cityscapes(args):
->>>>>>> b4eb9861
     """Runs training and evaluation of a Mask-RCNN model on the Cityscapes dataset"""
-
     # Setup params and Distributed mode (if needed)
     experiment_name = args.experiment_name
     resume=args.resume
     utils.init_distributed_mode(args)
     print(args)
+
+    # Setup wandb (if needed)
+    if args.enable_wandb:
+        wandb.init(project=args.name, entity="syde671-copy-paste", 
+                    config=vars(args))
+        wandb.tensorboard.patch(pytorch=True, tensorboardX=True)
 
     # Load configuration
     experiment_dir = os.path.join(EXPERIMENT_DIR, experiment_name)
@@ -181,14 +158,7 @@
         metrics.append(ScalarMetric(
             loss_key, log_interval=config['log_interval'], scalar_key=loss_key))
     metrics = MetricManager(
-<<<<<<< HEAD
-        os.path.join(output_dir, 'logs'),
-        metrics=metrics, purge_step=(step + 1 if step else None),
-        wandb_enabled=enable_wandb
-    )
-=======
-        log_dir, metrics=metrics, purge_step=(step + 1 if step else None))
->>>>>>> b4eb9861
+        log_dir, metrics=metrics, purge_step=(step + 1 if step else None), wandb_enabled=enable_wandb)
 
     # Main training/val loop
     print('Starting training')
@@ -221,72 +191,13 @@
     import argparse
 
     parser = argparse.ArgumentParser()
-<<<<<<< HEAD
-    parser.add_argument('name', type=str, help='Name for the training run')
-    parser.add_argument('-rt', '--root', type=str, default='cityscapes', help='Path to Cityscapes data directory')
-    parser.add_argument('-ep', '--epochs', type=int, default=200, help='Training epochs')
-    parser.add_argument('-ck', '--checkpoint', type=str, default='', help='Checkpoint file')
-    parser.add_argument('-ei', '--eval_interval', type=int, default=10, help='Interval between evaluations, in epochs')
-    parser.add_argument('-bs', '--batch_size', type=int, default=16, help='Training batch size')
-    parser.add_argument('-cp', '--copy_paste', action='store_true', help='Flag to enable Copy-Paste augmentation')
-    parser.add_argument('-ji', '--jitter_mode', type=str, default='standard',
-                        choices=('standard', 'large'), help='Scale jitter mode')
-    parser.add_argument('-lr', '--lr', type=float, default=0.02, help='Learning rate')
-    parser.add_argument('-mo', '--momentum', type=float, default=0.9, help='Optimizer momentum')
-    parser.add_argument('-wd', '--weight_decay', type=float, default=0.0001, help='Optimizer weight decay')
-    parser.add_argument('-ss', '--step_size', type=int, default=100,
-                        help='Number of epochs between step learning rate decay')
-    parser.add_argument('-ga', '--gamma', type=float, default=0.1, help='Step learning rate decay constant')
-    parser.add_argument('-gd', '--gpu_device', type=int, default=0, help='GPU index')
-    parser.add_argument('-nw', '--num_workers', type=int, default=24, help='Number of dataloader workers')
-    parser.add_argument('-ew', '--enable_wandb', action='store_true', help='Enables logging to wandb')
-    args = parser.parse_args()
-
-    # Make output directory, device ID, and checkpoint
-    output_dir = os.path.join(EXPERIMENT_DIR, args.name)
-    os.makedirs(output_dir, exist_ok=True)
-    device = 'cuda:{}'.format(args.gpu_device)
-    checkpoint = args.checkpoint if args.checkpoint else None
-
-    args_dict = vars(args)
-
-    if args.enable_wandb:
-        wandb.init(project=args.name, entity="syde671-copy-paste", 
-                    config=args_dict)
-        wandb.tensorboard.patch(pytorch=True)
-        
-
-    # Dump parameters to output directory
-    with open(os.path.join(output_dir, 'run_settings.json'), 'w') as f:
-        json.dump(args_dict, f)
-
-    # Run training
-    trainval_cityscapes(
-        args.root,
-        output_dir,
-        checkpoint=checkpoint,
-        epochs=args.epochs,
-        eval_interval=args.eval_interval,
-        batch_size=args.batch_size,
-        copy_paste=args.copy_paste,
-        jitter_mode=args.jitter_mode,
-        lr=args.lr,
-        momentum=args.momentum,
-        weight_decay=args.weight_decay,
-        step_size=args.step_size,
-        gamma=args.gamma,
-        num_workers=args.num_workers,
-        device=device,
-        enable_wandb=args.enable_wandb
-    )
-=======
     parser.add_argument('experiment_name', type=str, help='Name of experiment directory')
     parser.add_argument('-r', '--resume', action='store_true', help='Flag to resume training from latest checkpoint')
+    parser.add_argument('-ew', '--enable_wandb', action='store_true', help='Enables logging to wandb')
     
     # distributed training parameters
     parser.add_argument("--world-size", default=1, type=int, help="number of distributed processes")
     parser.add_argument("--dist-url", default="env://", type=str, help="url used to set up distributed training")
     args = parser.parse_args()
 
-    trainval_cityscapes(args)
->>>>>>> b4eb9861
+    trainval_cityscapes(args)